--- conflicted
+++ resolved
@@ -341,13 +341,7 @@
                 team_results_dict.get(disqualified_team)["coaching_efficiency"] = "0.0%"
 
         final_coaching_efficiency_results_list = sorted(team_results_dict.iteritems(),
-                                                        key=lambda (k, v): (
-<<<<<<< HEAD
-                                                            v.get("coaching_efficiency"), k))[
-                                                 ::-1]
-=======
-                                                            float(v.get("coaching_efficiency").strip("%")), k))[::-1]
->>>>>>> da332b1b
+                                                        key=lambda (k, v): (v.get("coaching_efficiency"), k))[::-1]
         final_luck_results_list = sorted(team_results_dict.iteritems(),
                                          key=lambda (k, v): (float(v.get("luck").strip("%")), k))[::-1]
 
