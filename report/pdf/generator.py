__author__ = "Wren J. R. (uberfastman)"
__email__ = "wrenjr@yahoo.com"

import copy
import logging
import os
import urllib.request
from configparser import ConfigParser
from urllib.error import URLError

from reportlab.graphics.shapes import Line, Drawing
from reportlab.lib import colors
from reportlab.lib.enums import TA_CENTER, TA_RIGHT, TA_LEFT
from reportlab.lib.fonts import tt2ps
from reportlab.lib.pagesizes import LETTER, portrait
from reportlab.lib.pagesizes import inch
from reportlab.lib.styles import ParagraphStyle
from reportlab.lib.styles import getSampleStyleSheet
from reportlab.lib.utils import ImageReader
from reportlab.platypus import Image
from reportlab.platypus import PageBreak
from reportlab.platypus import SimpleDocTemplate, Table, TableStyle, Paragraph
from reportlab.platypus import Spacer
from reportlab.rl_settings import canvas_basefontname as bfn

from dao.base import BaseLeague, BaseTeam, BasePlayer
from report.data import ReportData
from report.logger import get_logger
from report.pdf.charts.line import LineChartGenerator
from report.pdf.charts.pie import BreakdownPieDrawing

logger = get_logger(__name__, propagate=False)

# suppress verbose PIL debug logging
logging.getLogger("PIL.PngImagePlugin").setLevel(level=logging.INFO)


def get_image(url, data_dir, week, width=1 * inch):
    headshots_dir = os.path.join(data_dir, "week_" + str(week), "player_headshots")

    if not os.path.exists(headshots_dir):
        os.makedirs(headshots_dir)

    img_name = url.split("/")[-1]
    local_img_path = os.path.join(headshots_dir, img_name)

    if not os.path.exists(local_img_path):
        try:
            urllib.request.urlretrieve(url, local_img_path)
        except URLError:
            logger.error("Unable to retrieve player headshot at url {}".format(url))
            local_img_path = os.path.join("resources", "images", "photo-not-available.jpeg")

    img = ImageReader(local_img_path)
    iw, ih = img.getSize()
    aspect = ih / float(iw)

    scaled_img = Image(local_img_path, width=width, height=(width * aspect))

    return scaled_img


class PdfGenerator(object):
    def __init__(self,
                 config,  # type: ConfigParser
                 league,  # type: BaseLeague
                 playoff_prob_sims,
                 report_title_text,
                 report_footer_text,
                 report_data  # type: ReportData
                 ):

        # report configuration
        self.config = config
        self.league_id = league.league_id
        self.playoff_slots = int(league.num_playoff_slots)
        self.num_regular_season_weeks = int(league.num_regular_season_weeks)
        self.week_for_report = league.week_for_report
        self.data_dir = os.path.join(league.data_dir, str(league.season), league.league_id)
        self.break_ties = report_data.break_ties
        self.playoff_prob_sims = playoff_prob_sims
        self.num_coaching_efficiency_dqs = report_data.num_coaching_efficiency_dqs

        # data for report
        self.report_data = report_data
        self.data_for_scores = report_data.data_for_scores
        self.data_for_coaching_efficiency = report_data.data_for_coaching_efficiency
        self.data_for_luck = report_data.data_for_luck
        self.data_for_power_rankings = report_data.data_for_power_rankings
        self.data_for_z_scores = report_data.data_for_z_scores
        self.data_for_bad_boy_rankings = report_data.data_for_bad_boy_rankings
        self.data_for_beef_rankings = report_data.data_for_beef_rankings
        self.data_for_weekly_points_by_position = report_data.data_for_weekly_points_by_position
        self.data_for_season_average_team_points_by_position = report_data.data_for_season_avg_points_by_position
        self.data_for_season_weekly_top_scorers = report_data.data_for_season_weekly_top_scorers
        self.data_for_season_weekly_highest_ce = report_data.data_for_season_weekly_highest_ce

        # table of contents
        self.toc = TableOfContents(self.config, self.break_ties)

        # team data for use on team specific stats pages
        self.teams_results = report_data.teams_results

        # table column widths
        self.widths_4_cols_2 = [1.00 * inch, 2.25 * inch, 2.25 * inch, 2.25 * inch]
        self.widths_4_cols_2 = [1.00 * inch, 2.50 * inch, 2.50 * inch, 1.75 * inch]
        self.widths_4_cols_3 = [1.00 * inch, 2.50 * inch, 2.00 * inch, 2.25 * inch]
        self.widths_5_cols_1 = [0.75 * inch, 1.75 * inch, 1.75 * inch, 1.75 * inch, 1.75 * inch]
        self.widths_6_cols_1 = [0.75 * inch, 1.75 * inch, 1.75 * inch, 1.00 * inch, 1.50 * inch, 1.00 * inch]
        self.widths_6_cols_2 = [0.75 * inch, 1.75 * inch, 1.25 * inch, 1.00 * inch, 2.00 * inch, 1.00 * inch]
        self.widths_7_cols_1 = [0.50 * inch, 1.75 * inch, 1.50 * inch, 0.75 * inch, 1.50 * inch, 0.75 * inch,
                                1.00 * inch]
        self.widths_10_cols_1 = [0.50 * inch, 1.75 * inch, 1.00 * inch, 1.00 * inch, 0.80 * inch, 1.10 * inch,
                                 0.50 * inch, 0.50 * inch, 0.50 * inch, 0.50 * inch]
        self.widths_n_cols_1 = [1.75 * inch, 0.90 * inch, 0.90 * inch, 0.65 * inch, 0.65 * inch] + \
                               [round(3.3 / self.playoff_slots, 2) * inch] * self.playoff_slots

        self.line_separator = Drawing(100, 1)
        self.line_separator.add(Line(0, -65, 550, -65, strokeColor=colors.black, strokeWidth=1))
        self.spacer_twentieth_inch = Spacer(1, 0.05 * inch)
        self.spacer_tenth_inch = Spacer(1, 0.10 * inch)
        self.spacer_quarter_inch = Spacer(1, 0.25 * inch)
        self.spacer_half_inch = Spacer(1, 0.50 * inch)
        self.spacer_five_inch = Spacer(1, 5.00 * inch)

        # configure text styles
        self.stylesheet = getSampleStyleSheet()
        self.stylesheet.add(ParagraphStyle(name="HC",
                                           parent=self.stylesheet["Normal"],
                                           fontSize=14,
                                           alignment=TA_CENTER,
                                           spaceAfter=6),
                            alias="header-centered")
        self.text_style_title = self.stylesheet["HC"]
        self.text_style = self.stylesheet["BodyText"]
        self.text_style_normal = self.stylesheet["Normal"]
        self.text_style_h1 = self.stylesheet["Heading1"]
        self.text_style_h2 = self.stylesheet["Heading2"]
        self.text_style_h3 = self.stylesheet["Heading3"]
        self.text_style_h4 = self.stylesheet["Heading4"]
        self.text_style_h5 = self.stylesheet["Heading5"]
        self.text_style_h6 = self.stylesheet["Heading6"]
        self.text_style_subtitles = ParagraphStyle(name="subtitles",
                                                   parent=self.text_style_normal,
                                                   fontName=tt2ps(bfn, 1, 1),
                                                   fontSize=8,
                                                   leading=10,
                                                   spaceBefore=0,
                                                   spaceAfter=0)
        self.text_style_invisible = ParagraphStyle(name="invisible",
                                                   parent=self.text_style_normal,
                                                   fontName=tt2ps(bfn, 1, 1),
                                                   fontSize=0,
                                                   textColor=colors.white,
                                                   leading=10,
                                                   spaceBefore=0,
                                                   spaceAfter=0)

        # configure word wrap
        self.text_style.wordWrap = "CJK"

        title_table_style_list = [
            ("TEXTCOLOR", (0, 0), (-1, -1), colors.black),
            ("ALIGN", (0, 0), (-1, -1), "CENTER"),
            ("VALIGN", (0, 0), (-1, 0), "MIDDLE"),
        ]

        self.title_style = TableStyle(title_table_style_list)

        # Reportlab fonts: https://github.com/mattjmorrison/ReportLab/blob/master/src/reportlab/lib/fonts.py
        table_style_list = [
            ("TEXTCOLOR", (0, 1), (-1, 1), colors.green),
            ("FONT", (0, 1), (-1, 1), "Helvetica-Oblique"),
            ("FONT", (0, 0), (-1, 0), "Helvetica-Bold"),
            ("FONTSIZE", (0, 0), (-1, -1), 10),
            ("TOPPADDING", (0, 0), (-1, -1), 1),
            ("ALIGN", (0, 0), (-1, -1), "CENTER"),
            ("GRID", (0, 0), (-1, -1), 0.5, colors.gray),
            ("GRID", (0, 0), (-1, 0), 1.5, colors.black),
            ("BOX", (0, 0), (-1, -1), 0.5, colors.black),
            ("INNERGRID", (0, 0), (-1, -1), 0.25, colors.black),
            ("VALIGN", (0, 0), (-1, 0), "MIDDLE"),
            ("BACKGROUND", (0, 0), (-1, 0), colors.lightgrey)
        ]
        self.style = TableStyle(table_style_list)
        style_left_alight_right_col_list = copy.deepcopy(table_style_list)
        style_left_alight_right_col_list.append(("ALIGN", (-1, 1), (-1, -1), "LEFT"))
        self.style_left_alighn_right_col = TableStyle(style_left_alight_right_col_list)
        self.style_no_highlight = TableStyle(table_style_list[2:])
        red_highlight = table_style_list.copy()
        red_highlight[0] = ("TEXTCOLOR", (0, 1), (-1, 1), colors.darkred)
        self.style_red_highlight = TableStyle(red_highlight)

        boom_bust_table_style_list = [
            ("TEXTCOLOR", (0, 0), (0, -1), colors.green),
            ("TEXTCOLOR", (1, 0), (1, -1), colors.darkred),
            ("FONT", (0, 0), (-1, -1), "Helvetica-Bold"),
            ("FONT", (0, 1), (-1, 1), "Helvetica-Oblique"),
            ("FONTSIZE", (0, 0), (-1, 0), 16),
            ("FONTSIZE", (0, 1), (-1, -2), 14),
            ("FONTSIZE", (0, -1), (-1, -1), 20),
            ("ALIGN", (0, 0), (-1, -1), "CENTER"),
            ("VALIGN", (0, 0), (-1, 0), "MIDDLE"),
        ]
        self.boom_bust_table_style = TableStyle(boom_bust_table_style_list)

        # report specific document elements
        self.standings_headers = [
            ["Place", "Team", "Manager", "Record", "Points For", "Points Against", "Streak", "Waiver", "Moves",
             "Trades"]]

        ordinal_dict = {
            1: "1st", 2: "2nd", 3: "3rd", 4: "4th",
            5: "5th", 6: "6th", 7: "7th", 8: "8th",
            9: "9th", 10: "10th", 11: "11th", 12: "12th"
        }
        ordinal_list = []
        playoff_places = 1
        while playoff_places <= self.playoff_slots:
            ordinal_list.append(ordinal_dict[playoff_places])
            playoff_places += 1
        self.playoff_probs_headers = [
            ["Team", "Manager", "Record", "Playoffs", "Needed"] + ordinal_list
        ]
        self.power_ranking_headers = [["Power Rank", "Team", "Manager", "Season Avg. (Place)"]]
        self.scores_headers = [["Place", "Team", "Manager", "Points", "Season Avg. (Place)"]]
        self.weekly_top_scorer_headers = [["Week", "Team", "Manager", "Score"]]
        self.weekly_highest_ce_headers = [["Week", "Team", "Manager", "Coaching Efficiency (%)"]]
        self.efficiency_headers = [["Place", "Team", "Manager", "Coaching Efficiency (%)", "Season Avg. (Place)"]]
        self.luck_headers = [["Place", "Team", "Manager", "Luck (%)", "Season Avg. (Place)"]]
        self.bad_boy_headers = [["Place", "Team", "Manager", "Bad Boy Pts", "Worst Offense", "# Offenders"]]
        self.beef_headers = [["Place", "Team", "Manager", "TABBU(s)"]]
        self.zscores_headers = [["Place", "Team", "Manager", "Z-Score"]]
        self.tie_for_first_footer = "<i>&nbsp;&nbsp;&nbsp;&nbsp;&nbsp;*Tie(s).</i>"

        self.style_efficiency_dqs = None
        self.style_tied_scores = self.set_tied_values_style(self.report_data.ties_for_scores, table_style_list,
                                                            "scores")
        self.style_tied_efficiencies = self.set_tied_values_style(self.report_data.ties_for_coaching_efficiency,
                                                                  table_style_list,
                                                                  "coaching_efficiency")
        self.style_tied_luck = self.set_tied_values_style(self.report_data.ties_for_luck, table_style_list, "luck")
        self.style_tied_power_rankings = self.set_tied_values_style(self.report_data.ties_for_power_rankings,
                                                                    table_style_list,
                                                                    "power_ranking")
        self.style_tied_bad_boy = self.set_tied_values_style(self.report_data.ties_for_power_rankings, table_style_list,
                                                             "bad_boy")
        self.style_tied_beef = self.set_tied_values_style(self.report_data.ties_for_beef_rankings,
                                                          style_left_alight_right_col_list, "beef")

        # options: "document", "section", or None
        self.report_title = self.create_title(report_title_text, element_type="document")

        footer_data = [[self.spacer_five_inch],
                       [Paragraph(report_footer_text, getSampleStyleSheet()["Normal"])]]
        self.report_footer = Table(footer_data, colWidths=7.75 * inch)

    # noinspection PyUnusedLocal
    @staticmethod
    def add_page_number(canvas, doc):
        """
        Add the page number
        """
        page_num = canvas.getPageNumber()
        text = "Page %s" % page_num
        canvas.drawRightString(4.45 * inch, 0.25 * inch, text)

    def add_page_break(self):
        self.toc.add_toc_page()
        return PageBreak()

    def set_tied_values_style(self, num_ties, table_style_list, metric_type):

        num_first_places = num_ties
        if metric_type == "scores":
            if not self.report_data.num_first_place_for_score > 0:
                num_first_places = 0
            else:
                num_first_places = self.report_data.num_first_place_for_score
        elif metric_type == "coaching_efficiency":
            if not self.report_data.num_first_place_for_coaching_efficiency > 0:
                num_first_places = 0
            else:
                num_first_places = self.report_data.num_first_place_for_coaching_efficiency
        elif metric_type == "luck":
            if not self.report_data.num_first_place_for_luck > 0:
                num_first_places = 0
            else:
                num_first_places = self.report_data.num_first_place_for_luck
        elif metric_type == "power_ranking":
            if not self.report_data.ties_for_first_for_power_rankings > 0:
                num_first_places = 0
            else:
                num_first_places = self.report_data.ties_for_first_for_power_rankings
        elif metric_type == "bad_boy":
            if not self.report_data.num_first_place_for_bad_boy_rankings > 0:
                num_first_places = 0
            else:
                num_first_places = self.report_data.num_first_place_for_bad_boy_rankings
        elif metric_type == "beef":
            if not self.report_data.num_first_place_for_beef_rankings > 0:
                num_first_places = 0
            else:
                num_first_places = self.report_data.num_first_place_for_beef_rankings

        tied_values_table_style_list = list(table_style_list)
        if metric_type == "scores" and self.break_ties:
            tied_values_table_style_list.append(("TEXTCOLOR", (0, 1), (-1, 1), colors.green))
            tied_values_table_style_list.append(("FONT", (0, 1), (-1, 1), "Helvetica-Oblique"))
        else:
            iterator = num_first_places
            index = 1
            if metric_type == "bad_boy":
                color = colors.darkred
            else:
                color = colors.green
            while iterator > 0:
                tied_values_table_style_list.append(("TEXTCOLOR", (0, index), (-1, index), color))
                tied_values_table_style_list.append(("FONT", (0, index), (-1, index), "Helvetica-Oblique"))
                iterator -= 1
                index += 1

        if metric_type == "coaching_efficiency":
            if self.num_coaching_efficiency_dqs > 0:
                dq_index = len(self.data_for_scores) - self.num_coaching_efficiency_dqs + 1

                if self.report_data.ties_for_coaching_efficiency > 0:
                    efficiencies_dq_table_style_list = list(tied_values_table_style_list)
                else:
                    efficiencies_dq_table_style_list = list(table_style_list)

                eff_dq_count = self.num_coaching_efficiency_dqs
                while eff_dq_count > 0:
                    efficiencies_dq_table_style_list.append(("TEXTCOLOR", (0, dq_index), (-1, -1), colors.red))
                    eff_dq_count -= 1
                    dq_index += 1
                self.style_efficiency_dqs = TableStyle(efficiencies_dq_table_style_list)

        return TableStyle(tied_values_table_style_list)

    def create_section(self, elements, title_text, headers, data, table_style, table_style_ties, col_widths,
                       subtitle_text=None, row_heights=None, tied_metric=False, metric_type=None):

        title = self.create_title(title_text, element_type="section",
                                  anchor="<a name = page.html#" + str(self.toc.get_current_anchor()) + "></a>",
                                  subtitle_text=subtitle_text)
        self.toc.add_metric_section(title_text)

        elements.append(title)
        elements.append(self.spacer_tenth_inch)

        if metric_type == "scores":
            if self.report_data.ties_for_scores > 0:
                if self.break_ties:
                    self.scores_headers[0].append("Bench Points")
                else:
                    for index, team in enumerate(self.data_for_scores):
                        self.data_for_scores[index] = team[:-1]
            else:
                for index, team in enumerate(self.data_for_scores):
                    self.data_for_scores[index] = team[:-1]

        if metric_type == "coaching_efficiency":
            if self.report_data.ties_for_coaching_efficiency > 0:
                if self.break_ties:
                    self.efficiency_headers[0][3] = "CE (%)"
                    self.efficiency_headers[0].extend(["# > Avg.", "Sum % > Avg."])
                else:
                    for index, team in enumerate(self.data_for_coaching_efficiency):
                        self.data_for_coaching_efficiency[index] = team[:-2]
            else:
                for index, team in enumerate(self.data_for_coaching_efficiency):
                    self.data_for_coaching_efficiency[index] = team

        if metric_type == "top_scorers":
            temp_data = []
            for wk in data:
                entry = [
                    wk["week"],
                    wk["team"],
                    wk["manager"],
                    wk["score"]
                ]
                temp_data.append(entry)
                data = temp_data

        if metric_type == "highest_ce":
            temp_data = []
            for wk in data:
                # noinspection PyTypeChecker
                entry = [
                    wk["week"],
                    wk["team"],
                    wk["manager"],
                    wk["ce"]
                ]
                temp_data.append(entry)
                data = temp_data

        if metric_type == "beef":
            beef_icon = self.get_image(os.path.join("resources", "images", "beef.png"), width=0.20 * inch)
            half_beef_icon = self.get_image(os.path.join("resources", "images", "beef-half.png"), width=0.10 * inch)
            lowest_tabbu = float(data[-1][3])
            mod_5_remainder = lowest_tabbu % 5
            beef_count_floor = lowest_tabbu - mod_5_remainder

            for team in data:
                num_beefs = int((float(team[3]) - beef_count_floor) / 0.5)
                if num_beefs % 2 == 0:
                    beefs = [beef_icon] * int((num_beefs / 2))
                else:
                    beefs = [beef_icon] * int((num_beefs / 2))
                    beefs.append(half_beef_icon)
                beefs.insert(0, team[-1] + " ")
                beefs = [beefs]
                beefs_col_widths = [0.20 * inch] * num_beefs
                beefs_col_widths.insert(0, 0.50 * inch)
                beefs_table = Table(beefs, colWidths=beefs_col_widths, rowHeights=0.25 * inch)
                if data.index(team) == 0:
                    beefs_table_style = TableStyle([("TEXTCOLOR", (0, 0), (-1, -1), colors.green),
                                                    ("FONT", (0, 0), (-1, -1), "Helvetica-Oblique")])
                    beefs_table.setStyle(beefs_table_style)
                team[-1] = beefs_table

        data_table = self.create_data_table(headers, data, table_style, table_style_ties, col_widths, row_heights,
                                            tied_metric)

        if metric_type == "coaching_efficiency":
            if self.num_coaching_efficiency_dqs > 0:
                data_table.setStyle(self.style_efficiency_dqs)
        else:
            data_table.setStyle(table_style_ties)

        elements.append(data_table)
        self.add_tied_metric_footer(elements, metric_type)

    def add_tied_metric_footer(self, elements, metric_type):

        if metric_type == "scores":
            if self.report_data.ties_for_scores > 0:
                if not self.break_ties:
                    elements.append(self.spacer_twentieth_inch)
                    elements.append(Paragraph(self.tie_for_first_footer, getSampleStyleSheet()["Normal"]))

        elif metric_type == "coaching_efficiency":
            if self.report_data.ties_for_coaching_efficiency > 0:
                if not self.break_ties:
                    elements.append(self.spacer_twentieth_inch)
                    elements.append(Paragraph(self.tie_for_first_footer, getSampleStyleSheet()["Normal"]))

        elif metric_type == "luck":
            if self.report_data.ties_for_luck > 0:
                elements.append(Paragraph(self.tie_for_first_footer, getSampleStyleSheet()["Normal"]))

        elif metric_type == "power_ranking":
            if self.report_data.ties_for_power_rankings > 0:
                elements.append(Paragraph(self.tie_for_first_footer, getSampleStyleSheet()["Normal"]))

        elif metric_type == "bad_boy":
            if self.report_data.ties_for_bad_boy_rankings > 0:
                elements.append(Paragraph(self.tie_for_first_footer, getSampleStyleSheet()["Normal"]))

        elif metric_type == "beef":
            if self.report_data.ties_for_beef_rankings > 0:
                elements.append(Paragraph(self.tie_for_first_footer, getSampleStyleSheet()["Normal"]))

    def create_title(self, title_text, title_width=8.5, element_type=None, anchor="", subtitle_text=None):

        if element_type == "document":
            title_text_style = self.text_style_h1
        elif element_type == "section":
            title_text_style = self.text_style_h2
        elif element_type == "chart":
            title_text_style = self.text_style_invisible
        else:
            title_text_style = self.text_style_h3

        title = Paragraph('''<para align=center><b>''' + anchor + title_text + '''</b></para>''', title_text_style)

        rows = [[title]]

        if subtitle_text:
            if not isinstance(subtitle_text, list):
                subtitle_text = [subtitle_text]

            text = "<br/>".join(subtitle_text)
            subtitle = Paragraph('''<para align=center>''' + text + '''</para>''', self.text_style_subtitles)
            rows.append([subtitle])

        title_table = Table(rows, colWidths=[title_width * inch] * 1)
        title_table.setStyle(self.title_style)
        return title_table

    def create_anchored_title(self, title_text, title_width=8.5, element_type=None, anchor=""):

        if element_type == "document":
            title_text_style = self.text_style_h1
        elif element_type == "section":
            title_text_style = self.text_style_h2
        else:
            title_text_style = self.text_style_h3

        title = Paragraph('''<para align=center><b>''' + anchor + title_text + '''</b></para>''', title_text_style)
        title_table = Table([[title]], colWidths=[title_width * inch] * 1)
        title_table.setStyle(self.title_style)
        return title_table

    def create_data_table(self, col_headers, data, table_style=None, table_style_for_ties=None, col_widths=None,
                          row_heights=None, tied_metric=False):

        [col_headers.append(item) for item in data]

        if tied_metric:
            if col_headers[0][-1] == "Bench Points":
                table = Table(col_headers, colWidths=self.widths_6_cols_1)
            elif col_headers[0][-1] == "Sum % > Avg.":
                table = Table(col_headers, colWidths=self.widths_7_cols_1)
            else:
                table = Table(col_headers, colWidths=col_widths, rowHeights=row_heights)
            table.setStyle(table_style_for_ties)
        else:
            table = Table(col_headers, colWidths=col_widths, rowHeights=row_heights)

        if table_style:
            table.setStyle(table_style)
        else:
            table.setStyle(self.style)
        return table

    @staticmethod
    def create_line_chart(data, data_length, series_names, chart_title, x_axis_title, y_axis_title, y_step):

        # see https://sashat.me/2017/01/11/list-of-20-simple-distinct-colors/ for colors
        series_colors = [
            [0, 100, 66, 0, 100],  # red
            [75, 0, 100, 0, 100],  # green
            [0, 25, 95, 0, 100],  # yellow
            [100, 35, 0, 0, 100],  # blue
            [0, 60, 92, 0, 100],  # orange
            [35, 70, 0, 0, 100],  # purple
            [70, 0, 0, 0, 100],  # cyan
            [0, 100, 0, 0, 100],  # magenta
            [35, 0, 100, 0, 100],  # lime
            [0, 30, 15, 0, 100],  # pink
            [100, 0, 0, 50, 100],  # teal
            [10, 25, 0, 0, 100]  # lavender
        ]

        box_width = 550
        box_height = 240
        chart_width = 490
        chart_height = 150

        # fit y-axis of table
        values = [weeks[1] for teams in data for weeks in teams]
        values_min = min(values)
        values_max = max(values)

        points_line_chart = LineChartGenerator(series_colors, box_width, box_height, chart_width, chart_height)
        points_line_chart.make_title(chart_title)
        points_line_chart.make_data(data)
        points_line_chart.make_x_axis(x_axis_title, 0, data_length + 1, 1)
        points_line_chart.make_y_axis(y_axis_title, values_min, values_max, y_step)
        points_line_chart.make_series_labels(series_names)

        return points_line_chart

    @staticmethod
    def get_image(path, width=1 * inch):
        img = ImageReader(path)
        iw, ih = img.getSize()
        aspect = ih / float(iw)
        return Image(path, width=width, height=(width * aspect))

    def create_team_stats_pages(self, doc_elements, weekly_team_data_by_position, season_average_team_data_by_position):

        # reorganize weekly_team_data_by_position to alphabetical order by team name
        alphabetical_teams = []
        for team in sorted(self.teams_results.values(), key=lambda x: x.name):
            for team_data in weekly_team_data_by_position:
                if team.team_key == team_data[0]:
                    alphabetical_teams.append(team_data)

        for team in alphabetical_teams:
            team_key = team[0]
            team_weekly_points_by_position = team[1]
            team_result = self.teams_results[team_key]  # type: BaseTeam
            player_info = team_result.roster

            if self.config.getboolean(
                    "Report", "team_points_by_position_charts") or self.config.getboolean(
                    "Report", "team_bad_boy_stats") or self.config.getboolean(
                    "Report", "team_beef_stats") or self.config.getboolean(
                    "Report", "team_boom_or_bust"):
                title = self.create_title("<i>" + team_result.name + "</i>", element_type="section",
                                          anchor="<a name = page.html#" + str(self.toc.get_current_anchor()) + "></a>")
                self.toc.add_team_section(team_result.name)

                doc_elements.append(title)

            if self.config.getboolean("Report", "team_points_by_position_charts"):
                labels = []
                weekly_data = []
                season_data = [x[1] for x in season_average_team_data_by_position.get(team_key)]
                for week in team_weekly_points_by_position:
                    labels.append(week[0])
                    weekly_data.append(week[1])

                team_table = Table(
                    [[self.create_title("Weekly Points by Position", title_width=2.00),
                      self.create_title("Season Average Points by Position", title_width=2.00)],
                     [BreakdownPieDrawing(labels, weekly_data),
                      BreakdownPieDrawing(labels, season_data)]],
                    colWidths=[4.25 * inch, 4.25 * inch],
                    style=TableStyle([
                        ("INNERGRID", (0, 0), (-1, -1), 0.25, colors.white),
                        ("BOX", (0, 0), (-1, -1), 0.25, colors.white),
                        ("ALIGN", (0, 0), (-1, -1), "CENTER"),
                        ("VALIGN", (0, 0), (-1, 0), "MIDDLE")
                    ]))
                doc_elements.append(team_table)
                doc_elements.append(self.spacer_quarter_inch)

            if self.config.getboolean("Report", "team_bad_boy_stats"):
                offending_players = []
                for player in player_info:
                    if player.bad_boy_points > 0:
                        offending_players.append(player)

                offending_players = sorted(offending_players, key=lambda x: x.bad_boy_points, reverse=True)
                offending_players_data = []
                for player in offending_players:
                    offending_players_data.append([player.full_name, player.bad_boy_points, player.bad_boy_crime])
                # if there are no offending players, skip table
                if offending_players_data:
                    doc_elements.append(self.create_title("Whodunnit?", 8.5, "section"))
                    doc_elements.append(self.spacer_tenth_inch)
                    bad_boys_table = self.create_data_table(
                        [["Starting Player", "Bad Boy Points", "Worst Offense"]],
                        offending_players_data,
                        self.style_red_highlight,
                        self.style_tied_bad_boy,
                        [2.50 * inch, 2.50 * inch, 2.75 * inch])
                    doc_elements.append(bad_boys_table)
                    doc_elements.append(self.spacer_tenth_inch)

            if self.config.getboolean("Report", "team_beef_stats"):
                doc_elements.append(self.create_title("Beefiest Bois", 8.5, "section"))
                doc_elements.append(self.spacer_tenth_inch)
                beefy_players = sorted(player_info, key=lambda x: x.tabbu, reverse=True)
                beefy_players_data = []
                num_beefy_bois = 3
                ndx = 0
                count = 0
                while count < num_beefy_bois:
                    player = beefy_players[ndx]  # type: BasePlayer
                    if player.last_name:
                        beefy_players_data.append([player.full_name, player.tabbu, player.weight])
                        count += 1
                    ndx += 1
                beefy_boi_table = self.create_data_table([["Starting Player", "TABBU(s)", "Weight (lbs.)"]],
                                                         beefy_players_data,
                                                         self.style_red_highlight,
                                                         self.style_tied_bad_boy,
                                                         [2.50 * inch, 2.50 * inch, 2.75 * inch])
                doc_elements.append(beefy_boi_table)
                doc_elements.append(self.spacer_tenth_inch)

            if self.config.getboolean("Report", "team_boom_or_bust"):
                starting_players = []
                for player in player_info:  # type: BasePlayer
                    if player.selected_position not in ["BN", "IR"]:
                        starting_players.append(player)

                starting_players = sorted(starting_players, key=lambda x: x.points, reverse=True)
                best_weekly_player = starting_players[0]
                worst_weekly_player = starting_players[-1]

                best_player_headshot = get_image(best_weekly_player.headshot_url, self.data_dir, self.week_for_report,
                                                 1 * inch)
                worst_player_headshot = get_image(worst_weekly_player.headshot_url, self.data_dir, self.week_for_report,
                                                  1 * inch)

                data = [["BOOOOOOOOM", "...b... U... s... T"],
                        [best_weekly_player.full_name + " -- " + best_weekly_player.nfl_team_name,
                         worst_weekly_player.full_name + " -- " + worst_weekly_player.nfl_team_name],
                        [best_player_headshot, worst_player_headshot],
                        [best_weekly_player.points, worst_weekly_player.points]]
                table = Table(data, colWidths=4.0 * inch)
                table.setStyle(self.boom_bust_table_style)
                doc_elements.append(self.spacer_half_inch)
                doc_elements.append(self.create_title("Boom... or Bust", 8.5, "section"))
                doc_elements.append(self.spacer_tenth_inch)
                doc_elements.append(table)

            if self.config.getboolean(
                    "Report", "team_points_by_position_charts") or self.config.getboolean(
                    "Report", "team_bad_boy_stats") or self.config.getboolean(
                    "Report", "team_beef_stats") or self.config.getboolean(
                    "Report", "team_boom_or_bust"):
                doc_elements.append(self.add_page_break())

    def generate_pdf(self, filename_with_path, line_chart_data_list):

        elements = []
        # doc = SimpleDocTemplate(filename_with_path, pagesize=LETTER, rightMargin=25, leftMargin=25, topMargin=10,
        #                         bottomMargin=10)
        doc = SimpleDocTemplate(filename_with_path, pagesize=LETTER, rightMargin=25, leftMargin=25, topMargin=10,
                                bottomMargin=10)
        doc.pagesize = portrait(LETTER)

        # document title
        elements.append(self.report_title)
        elements.append(self.spacer_tenth_inch)

        elements.append(self.add_page_break())

        # standings
        if self.config.getboolean("Report", "league_standings"):
            # update standings style to vertically justify all rows
            standings_style = copy.deepcopy(self.style)
            standings_style.add("VALIGN", (0, 0), (-1, -1), "MIDDLE")

            self.create_section(
                elements,
                "League Standings",
                self.standings_headers,
                self.report_data.data_for_current_standings,
                standings_style,
                standings_style,
                self.widths_10_cols_1
            )
            elements.append(self.spacer_tenth_inch)

        if self.config.getboolean("Report", "league_playoff_probs"):
            # update playoff probabilities style to make playoff teams green
            playoff_probs_style = copy.deepcopy(self.style)
            playoff_probs_style.add("TEXTCOLOR", (0, 1), (-1, self.playoff_slots), colors.green)
            playoff_probs_style.add("FONT", (0, 1), (-1, -1), "Helvetica")

            data_for_playoff_probs = self.report_data.data_for_playoff_probs
            team_num = 1
            if data_for_playoff_probs:
                for team in data_for_playoff_probs:
                    if float(team[3].split("%")[0]) == 100.00 and int(team[4].split(" ")[0]) == 0:
                        playoff_probs_style.add("TEXTCOLOR", (0, team_num), (-1, team_num), colors.darkgreen)
                        playoff_probs_style.add("FONT", (0, team_num), (-1, team_num), "Helvetica-BoldOblique")

                    if (int(team[4].split(" ")[0]) + int(self.week_for_report)) > self.num_regular_season_weeks:
                        playoff_probs_style.add("TEXTCOLOR", (4, team_num), (4, team_num), colors.red)

                        if float(team[3].split("%")[0]) == 0.00:
                            playoff_probs_style.add("TEXTCOLOR", (0, team_num), (-1, team_num), colors.darkred)
                            playoff_probs_style.add("FONT", (0, team_num), (-1, team_num), "Helvetica-BoldOblique")

                    team_num += 1

            # playoff probabilities
            if data_for_playoff_probs:
                self.create_section(
                    elements,
                    "Playoff Probabilities",
                    self.playoff_probs_headers,
                    data_for_playoff_probs,
                    playoff_probs_style,
                    playoff_probs_style,
                    self.widths_n_cols_1,
                    subtitle_text="Playoff probabilities were calculated using %s Monte Carlo simulations to predict "
                                  "team performances through the end of the regular fantasy season." %
                                  "{0:,}".format(
<<<<<<< HEAD
                                      self.playoff_prob_sims if self.playoff_prob_sims is not None else
=======
                                      int(self.playoff_prob_sims) if self.playoff_prob_sims is not None else
>>>>>>> 4a801f2d
                                      self.config.getint("Configuration", "num_playoff_simulations"))
                )

        if self.config.getboolean("Report", "league_standings") or self.config.getboolean("Report",
                                                                                          "league_playoff_probs"):
            elements.append(self.add_page_break())

        if self.config.getboolean("Report", "league_power_rankings"):
            # power ranking
            self.create_section(
                elements,
                "Team Power Rankings",
                self.power_ranking_headers,
                self.data_for_power_rankings,
                self.style,
                self.style_tied_power_rankings,
                self.widths_4_cols_2,
                tied_metric=self.report_data.ties_for_power_rankings > 0,
                metric_type="power_ranking",
                subtitle_text="Average of weekly score, coaching efficiency and luck ranks."
            )
            elements.append(self.spacer_twentieth_inch)

        if self.config.getboolean("Report", "league_z_score_rankings"):
            # z-scores (if week 3 or later, once meaningful z-scores can be calculated)
            if self.data_for_z_scores:
                self.create_section(
                    elements,
                    "Team Z-Score Rankings",
                    self.zscores_headers,
                    self.data_for_z_scores,
                    self.style,
                    None,
                    self.widths_4_cols_2,
                    tied_metric=False,
                    metric_type="z_score",
                    subtitle_text=[
                        "Measure of standard deviations away from mean for a score. Shows teams performing ",
                        "above or below their normal scores for the current week.  See <a href = "
                        "'https://en.wikipedia.org/wiki/Standard_score' color='blue'>Standard Score</a>."
                    ]
                )

        if self.config.getboolean("Report", "league_power_rankings") or self.config.getboolean(
                "Report", "league_z_score_rankings"):
            elements.append(self.add_page_break())

        if self.config.getboolean("Report", "league_score_rankings"):
            # scores
            self.create_section(
                elements,
                "Team Score Rankings",
                self.scores_headers,
                self.data_for_scores,
                self.style,
                self.style_tied_scores,
                self.widths_5_cols_1,
                tied_metric=self.report_data.ties_for_scores > 0,
                metric_type="scores"
            )
            elements.append(self.spacer_twentieth_inch)

        if self.config.getboolean("Report", "league_coaching_efficiency_rankings"):
            # coaching efficiency
            self.create_section(
                elements,
                "Team Coaching Efficiency Rankings",
                self.efficiency_headers,
                self.data_for_coaching_efficiency,
                self.style,
                self.style_tied_efficiencies,
                self.widths_5_cols_1,
                tied_metric=self.report_data.ties_for_coaching_efficiency > 0,
                metric_type="coaching_efficiency"
            )
            elements.append(self.spacer_twentieth_inch)

        if self.config.getboolean("Report", "league_luck_rankings"):
            # luck
            self.create_section(
                elements,
                "Team Luck Rankings",
                self.luck_headers,
                self.data_for_luck,
                self.style,
                self.style_tied_luck,
                self.widths_5_cols_1,
                tied_metric=self.report_data.ties_for_luck > 0,
                metric_type="luck"
            )

        if self.config.getboolean("Report", "league_score_rankings") or self.config.getboolean(
                "Report", "league_coaching_efficiency_rankings") or self.config.getboolean("Report",
                                                                                           "league_luck_rankings"):
            elements.append(self.add_page_break())

        if self.config.getboolean("Report", "league_weekly_top_scorers"):
            # weekly top scorers
            self.create_section(
                elements,
                "Weekly Top Scorers",
                self.weekly_top_scorer_headers,
                self.data_for_season_weekly_top_scorers,
                self.style_no_highlight,
                self.style_no_highlight,
                self.widths_4_cols_2,
                tied_metric=self.report_data.ties_for_scores > 0,
                metric_type="top_scorers"
            )
            elements.append(self.spacer_twentieth_inch)

        if self.config.getboolean("Report", "league_weekly_highest_ce"):
            # weekly highest coaching efficiency
            self.create_section(
                elements,
                "Weekly Highest Coaching Efficiency",
                self.weekly_highest_ce_headers,
                self.data_for_season_weekly_highest_ce,
                self.style_no_highlight,
                self.style_no_highlight,
                self.widths_4_cols_2,
                tied_metric=self.report_data.ties_for_coaching_efficiency > 0,
                metric_type="highest_ce"
            )

        if self.config.getboolean("Report", "league_weekly_top_scorers") or self.config.getboolean(
                "Report", "league_weekly_highest_ce"):
            elements.append(self.add_page_break())

        if self.config.getboolean("Report", "league_bad_boy_rankings"):
            # bad boy rankings
            self.create_section(
                elements,
                "Bad Boy Rankings",
                self.bad_boy_headers,
                self.data_for_bad_boy_rankings,
                self.style,
                self.style_tied_bad_boy,
                self.widths_6_cols_2,
                tied_metric=self.report_data.ties_for_bad_boy_rankings > 0,
                metric_type="bad_boy"
            )
            elements.append(self.spacer_twentieth_inch)

        if self.config.getboolean("Report", "league_beef_rankings"):
            # beef rankings
            self.create_section(
                elements,
                "Beef Rankings",
                self.beef_headers,
                self.data_for_beef_rankings,
                self.style_left_alighn_right_col,
                self.style_tied_beef,
                self.widths_4_cols_3,
                tied_metric=self.report_data.ties_for_beef_rankings > 0,
                metric_type="beef",
                subtitle_text=[
                    "Team Beef Ranking is measured in TABBUs (Trimmed And Boneless Beef Units). "
                    "One TABBU is currently established as 500 lbs.",
                    "TABBU derivation stems from academic research done for the beef industry found <a href = "
                    "'https://extension.tennessee.edu/publications/Documents/PB1822.pdf' color='blue'>here</a>."
                ]
            )

        if self.config.getboolean("Report", "league_bad_boy_rankings") or self.config.getboolean(
                "Report", "league_beef_rankings"):
            elements.append(self.add_page_break())

        if self.config.getboolean("Report", "report_time_series_charts"):
            series_names = line_chart_data_list[0]
            points_data = line_chart_data_list[2]
            efficiency_data = line_chart_data_list[3]
            luck_data = line_chart_data_list[4]

            # Remove any zeros from coaching efficiency to make table prettier
            for team in efficiency_data:
                week_index = 0
                for week in team:
                    if len(team) > 1:
                        if week[1] == 0.0:
                            del team[week_index]
                    week_index += 1

            # create line charts for points, coaching efficiency, and luck
            charts_page_title_str = "Time Series Charts"
            charts_page_title = self.create_title(
                "<i>" + charts_page_title_str + "</i>", element_type="chart",
                anchor="<a name = page.html#" + str(self.toc.get_current_anchor()) + "></a>")
            self.toc.add_chart_section(charts_page_title_str)
            elements.append(charts_page_title)
            elements.append(
                self.create_line_chart(points_data, len(points_data[0]), series_names, "Weekly Points", "Weeks",
                                       "Fantasy Points", 10.00))
            elements.append(self.spacer_twentieth_inch)
            elements.append(
                self.create_line_chart(efficiency_data, len(points_data[0]), series_names, "Weekly Coaching Efficiency",
                                       "Weeks", "Coaching Efficiency (%)", 5.00))
            elements.append(self.spacer_twentieth_inch)
            elements.append(
                self.create_line_chart(luck_data, len(points_data[0]), series_names, "Weekly Luck", "Weeks", "Luck (%)",
                                       20.00))
            elements.append(self.spacer_tenth_inch)
            elements.append(self.add_page_break())

        if self.config.getboolean(
                "Report", "report_team_stats") and (self.config.getboolean(
                "Report", "team_points_by_position_charts") or self.config.getboolean(
                "Report", "team_bad_boy_stats") or self.config.getboolean(
                "Report", "team_beef_stats") or self.config.getboolean(
                "Report", "team_boom_or_bust")):
            # dynamically build additional pages for individual team stats
            self.create_team_stats_pages(elements, self.data_for_weekly_points_by_position,
                                         self.data_for_season_average_team_points_by_position)

        # insert table of contents after report title and spacer
        elements.insert(2, self.toc.get_toc())

        elements.append(self.report_footer)

        # build pdf
        logger.info("generating PDF ({})...".format(filename_with_path.split("/")[-1]))
        doc.build(elements, onFirstPage=self.add_page_number, onLaterPages=self.add_page_number)

        return doc.filename


class TableOfContents(object):

    def __init__(self, config, break_ties):

        self.config = config  # type: ConfigParser
        self.break_ties = break_ties

        self.toc_style_right = ParagraphStyle(name="tocr", alignment=TA_RIGHT, fontSize=12)
        self.toc_style_title_right = ParagraphStyle(name="tocr", alignment=TA_RIGHT, fontSize=14)
        self.toc_style_center = ParagraphStyle(name="tocc", alignment=TA_CENTER, fontSize=12)
        self.toc_style_left = ParagraphStyle(name="tocl", alignment=TA_LEFT, fontSize=12)
        self.toc_style_title_left = ParagraphStyle(name="tocl", alignment=TA_LEFT, fontSize=14)

        self.toc_anchor = 0

        # start on page 1 since table of contents is on first page
        self.toc_page = 1

        self.toc_metric_section_data = None
        self.toc_chart_section_data = None
        self.toc_team_section_data = None
        if self.config.getboolean(
                "Report", "league_standings") or self.config.getboolean(
                "Report", "league_playoff_probs") or self.config.getboolean(
                "Report", "league_power_rankings") or self.config.getboolean(
                "Report", "league_z_score_rankings") or self.config.getboolean(
                "Report", "league_score_rankings") or self.config.getboolean(
                "Report", "league_coaching_efficiency_rankings") or self.config.getboolean(
                "Report", "league_luck_rankings") or self.config.getboolean(
                "Report", "league_weekly_top_scorers") or self.config.getboolean(
                "Report", "league_weekly_highest_ce") or self.config.getboolean(
                "Report", "league_bad_boy_rankings") or self.config.getboolean(
                "Report", "league_beef_rankings"):
            self.toc_metric_section_data = [
                [Paragraph("<b><i>Metrics</i></b>", self.toc_style_title_right),
                 "",
                 Paragraph("<b><i>Page</i></b>", self.toc_style_title_left)]
            ]

        if self.config.getboolean("Report", "report_time_series_charts"):
            self.toc_chart_section_data = [
                [Paragraph("<b><i>Charts</i></b>", self.toc_style_title_right),
                 "",
                 Paragraph("<b><i>Page</i></b>", self.toc_style_title_left)]
            ]

        if self.config.getboolean(
                "Report", "report_team_stats") and (self.config.getboolean(
                "Report", "team_points_by_position_charts") or self.config.getboolean(
                "Report", "team_bad_boy_stats") or self.config.getboolean(
                "Report", "team_beef_stats") or self.config.getboolean(
                "Report", "team_boom_or_bust")):
            self.toc_team_section_data = [
                [Paragraph("<b><i>Teams</i></b>", self.toc_style_title_right),
                 "",
                 Paragraph("<b><i>Page</i></b>", self.toc_style_title_left)]
            ]

    def add_toc_page(self, pages_to_add=1):
        self.toc_page += pages_to_add

    def format_toc_section(self, title, color="blue"):
        return [
            Paragraph(
                "<a href = page.html#" + str(self.toc_anchor) + " color=" + color + "><b><u>" + title + "</u></b></a>",
                self.toc_style_right),
            Paragraph(". . . . . . . . . . . . . . . . . . . .", self.toc_style_center),
            Paragraph(str(self.toc_page), self.toc_style_left)
        ]

    def add_metric_section(self, title):
        if self.break_ties:
            if title == "Team Score Rankings" or title == "Team Coaching Efficiency Rankings":
                color = "green"
            else:
                color = "blue"
        else:
            color = "blue"
        metric_section = self.format_toc_section(title, color)
        self.toc_metric_section_data.append(metric_section)
        self.toc_anchor += 1

    def add_team_section(self, team_name):
        team_section = self.format_toc_section(team_name)
        self.toc_team_section_data.append(team_section)
        self.toc_anchor += 1

    def add_chart_section(self, title):
        chart_section = self.format_toc_section(title)
        self.toc_chart_section_data.append(chart_section)
        self.toc_anchor += 1

    def get_current_anchor(self):
        return self.toc_anchor

    def get_toc(self):
        return Table(
            (self.toc_metric_section_data + [["", "", ""]] if self.toc_metric_section_data else []) +
            (self.toc_chart_section_data + [["", "", ""]] if self.toc_chart_section_data else []) +
            (self.toc_team_section_data if self.toc_team_section_data else []),
            colWidths=[3.25 * inch, 2 * inch, 2.50 * inch],
            rowHeights=0.30 * inch
        )<|MERGE_RESOLUTION|>--- conflicted
+++ resolved
@@ -768,11 +768,7 @@
                     subtitle_text="Playoff probabilities were calculated using %s Monte Carlo simulations to predict "
                                   "team performances through the end of the regular fantasy season." %
                                   "{0:,}".format(
-<<<<<<< HEAD
-                                      self.playoff_prob_sims if self.playoff_prob_sims is not None else
-=======
                                       int(self.playoff_prob_sims) if self.playoff_prob_sims is not None else
->>>>>>> 4a801f2d
                                       self.config.getint("Configuration", "num_playoff_simulations"))
                 )
 
