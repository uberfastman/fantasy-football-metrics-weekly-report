from collections import defaultdict, Counter
import pandas as pd

class Points(object):

    def __init__(self):
        pass


class CoachingEfficiency(object):
    # prohibited statuses to check team coaching efficiency eligibility
    prohibited_status_list = ["PUP-P", "SUSP", "O", "IR"]

    def __init__(self, roster_settings):
        self.roster_slots = roster_settings["slots"]

        self.flex_positions = {
            "FLEX": roster_settings["flex_positions"],
            "D": ["D", "DB", "DL", "LB", "DT", "DE", "S", "CB"]
        }

    def get_eligible_positions(self, player):
        eligible = []

        for position in self.roster_slots:
            if position in player["eligible_positions"]:
                # special case, because all defensive players get D as an eligible position
                # whereas for offense, there is no special eligible position for FLEX
                if position != "D":
                    eligible.append(position)

                # assign all flex positions the player is eligible for
                for flex_position, base_positions in self.flex_positions.items():
                    if position in base_positions:
                        eligible.append(flex_position)

        return eligible

    def get_optimal_players(self, eligible_players, position):
        player_list = eligible_players[position]

        num_slots = self.roster_slots[position]

        return sorted(player_list, key=lambda x: x["fantasy_points"], reverse=True)[:num_slots]

    def get_optimal_flex(self, eligible_positions, optimal):

        # method to turn player dict into a tuple for use in sets/comparison
        # should just have a class, but w/e
        def create_tuple(player_info):
            return (
                player_info["name"],
                player_info["fantasy_points"]
            )

        for flex_position, base_positions in self.flex_positions.items():
            candidates = set([create_tuple(player) for player in eligible_positions[flex_position]])

            optimal_allocated = set()
            # go through positions that makeup the flex position
            # and add each player from the optimal list to an allocated set
            for base_position in base_positions:
                for player in optimal.get(base_position, []):
                    optimal_allocated.add(create_tuple(player))

            # extract already allocated players from candidates
            available = candidates - optimal_allocated

            num_slots = self.roster_slots[flex_position]

            # convert back to list, sort, take as many as there are slots available
            optimal_flex = sorted(list(available), key=lambda x: x[1], reverse=True)[:num_slots]

            # grab the player dict that matches and return those
            # so that the data types we deal with are all similar
            for player in eligible_positions[flex_position]:
                for optimal_flex_player in optimal_flex:
                    if create_tuple(player) == optimal_flex_player:
                        yield player

    def is_player_eligible(self, player, week):
        return player["status"] in self.prohibited_status_list or player["bye_week"] == week

    def execute_coaching_efficiency(self, team_name, team_info, week, league_roster_active_slots, disqualification_eligible=False):

        players = team_info["players"]

        eligible_positions = defaultdict(list)

        for player in players:
            for position in self.get_eligible_positions(player):
                eligible_positions[position].append(player)

        # debug stuff
        # import json
        # for position, players in eligible_positions.items():
        #     print('{0}: {1}'.format(position, [p['name'] for p in players]))

        optimal_players = []
        optimal = {}

        for position in self.roster_slots:
            if position in self.flex_positions.keys():
                # handle flex positions later...
                continue
            optimal_position = self.get_optimal_players(eligible_positions, position)
            optimal_players.append(optimal_position)
            optimal[position] = optimal_position

        # now that we have optimal by position, figure out flex positions
        optimal_flexes = list(self.get_optimal_flex(eligible_positions, optimal))

        optimal_players.append(optimal_flexes)

        optimal_lineup = [item for sublist in optimal_players for item in sublist]

        # calculate optimal score
        optimal_score = sum([x["fantasy_points"] for x in optimal_lineup])

        # print('optimal lineup for ' + team_name)
        # for player in optimal_lineup:
        #     print(player)

        # calculate coaching efficiency
        actual_weekly_score = team_info["weekly_score"]

        coaching_efficiency = (actual_weekly_score / optimal_score) * 100

        # apply coaching efficiency eligibility requirements for League of Emperors
        if disqualification_eligible:

            bench_players = [p for p in players if p["selected_position"] == "BN"]
            ineligible_efficiency_player_count = len([p for p in bench_players if self.is_player_eligible(p, week)])
            positions_filled_active = team_info["positions_filled_active"]

            if Counter(league_roster_active_slots) == Counter(positions_filled_active):
                if ineligible_efficiency_player_count <= 4:
                    efficiency_disqualification = False
                else:
                    print("ROSTER INVALID! There are %d inactive players on the bench of %s in week %s!" % (
                        ineligible_efficiency_player_count, team_name, week))
                    efficiency_disqualification = True

            else:
                print(
                    "ROSTER INVALID! There is not a full squad of active players starting on %s in week %s!" % (
                        team_name,
                        week))
                efficiency_disqualification = True

            if efficiency_disqualification:
                coaching_efficiency = 0.0

        return coaching_efficiency


class Breakdown(object):

    def __init__(self):
        pass

    def execute(self, teams, matchups):

        result = defaultdict(dict)

        for team_name, team in teams.items():
            record = {
                'W': 0, 
                'L': 0,
                'T': 0
            }

            for team_name2, team2 in teams.items():
                if team['team_id'] == team2['team_id']:
                    continue
                score1 = team['weekly_score']
                score2 = team2['weekly_score']
                if score1 > score2:
                    record['W'] += 1
                elif score1 < score2:
                    record['L'] += 1
                else:
                    record['T'] += 1

            result[team_name]['breakdown'] = record

            # calc luck %
            # TODO: assuming no ties...  how are tiebreakers handled?
            luck = 0.0
            # number of teams excluding current team
            num_teams = float(len(teams.keys())) - 1 

            if record['W'] != 0 and record['L'] != 0:
                matchup_result = matchups[team_name]
                if matchup_result == 'W' or matchup_result == 'T':
                    luck = (record['L'] + record['T']) / num_teams
                else:
                    luck = 0 - (record['W'] + record['T']) / num_teams
                    
            result[team_name]['luck'] = luck

        return result                


class SeasonAverageCalculator(object):

    def __init__(self, team_names, report_info_dict):
        self.team_names = team_names
        self.report_info_dict = report_info_dict

    def get_average(self, data, key, with_percent_bool):

        season_average_list = []
        team_index = 0
        for team in data:
            team_name = self.team_names[team_index]
            season_average_value = "{0:.2f}".format(sum([float(week[1]) for week in team]) / float(len(team)))
            season_average_list.append([team_name, season_average_value])
            team_index += 1
        ordered_average_values = sorted(season_average_list, key=lambda x: float(x[1]), reverse=True)
        for team in ordered_average_values:
            ordered_average_values[ordered_average_values.index(team)] = [ordered_average_values.index(team), team[0], team[1]]

        ordered_season_average_list = []
        for ordered_team in self.report_info_dict.get(key):
            for team in ordered_average_values:
                if ordered_team[1] == team[1]:
                    if with_percent_bool:
                        ordered_team.append(str(team[2]) + "% (" + str(ordered_average_values.index(team) + 1) + ")")
                    else:
                        ordered_team.insert(-1, str(team[2]) + " (" + str(ordered_average_values.index(team) + 1) + ")")
                    ordered_season_average_list.append(ordered_team)
        return ordered_season_average_list


class PointsByPosition(object):

    def __init__(self, roster_settings):

        self.roster_slots = roster_settings.get("slots")
        self.flex_positions = {
            "FLEX": roster_settings["flex_positions"],
            "D": ["D", "DB", "DL", "LB", "DT", "DE", "S", "CB"]
        }

    @staticmethod
    def get_starting_players(players):
        return [p for p in players if p["selected_position"] != "BN"]

    @staticmethod
    def get_points_for_position(players, position):
        total_points_by_position = 0
        for player in players:
            player_positions = player["eligible_positions"]
            if not isinstance(player_positions, list):
                player_positions = [player_positions]
            if position in player_positions and player["selected_position"] != "BN":
                total_points_by_position += float(player["fantasy_points"])

        return total_points_by_position

    @staticmethod
    def calculate_points_by_position_season_averages(season_average_points_by_position_dict, report_info_dict):

        for team in season_average_points_by_position_dict.keys():
            points_by_position = season_average_points_by_position_dict.get(team)
            season_average_points_by_position = {}
            for week in points_by_position:
                for position in week:
                    position_points = season_average_points_by_position.get(position[0])
                    if position_points:
                        season_average_points_by_position[position[0]] = position_points + position[1]
                    else:
                        season_average_points_by_position[position[0]] = position[1]
            season_average_points_by_position_list = []
            for position in season_average_points_by_position.keys():
                season_average_points_by_position_list.append(
                    [position, season_average_points_by_position.get(position) / len(points_by_position)])
            season_average_points_by_position_list = sorted(season_average_points_by_position_list, key=lambda x: x[0])
            season_average_points_by_position_dict[team] = season_average_points_by_position_list

        report_info_dict["season_average_team_points_by_position"] = season_average_points_by_position_dict

    def execute_points_by_position(self, team_info):

        players = team_info['players']

        player_points_by_position = []
        starting_players = self.get_starting_players(players)
        for slot in self.roster_slots.keys():
            if slot != "BN" and slot != "FLEX":
                player_points_by_position.append([slot, self.get_points_for_position(starting_players, slot)])

<<<<<<< HEAD
        return player_points_by_position


class PowerRanking():
    def execute(self, teams):
        """
        avg of (weekly points rank + weekly overall win rank)
        """

        teams = [teams[key] for key in teams]

        df = pd.DataFrame.from_dict(teams)

        df['weekly_score_ranked'] = df['weekly_score'].rank()
        df['coaching_efficiency_ranked'] = df['coaching_efficiency'].rank()

        print(df)

        return True
=======
        player_points_by_position = sorted(player_points_by_position, key=lambda x: x[0])
        return player_points_by_position
>>>>>>> f1c1067f
<|MERGE_RESOLUTION|>--- conflicted
+++ resolved
@@ -291,7 +291,7 @@
             if slot != "BN" and slot != "FLEX":
                 player_points_by_position.append([slot, self.get_points_for_position(starting_players, slot)])
 
-<<<<<<< HEAD
+        player_points_by_position = sorted(player_points_by_position, key=lambda x: x[0])
         return player_points_by_position
 
 
@@ -310,8 +310,4 @@
 
         print(df)
 
-        return True
-=======
-        player_points_by_position = sorted(player_points_by_position, key=lambda x: x[0])
-        return player_points_by_position
->>>>>>> f1c1067f
+        return True